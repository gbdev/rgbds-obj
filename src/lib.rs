//! This crate allows working with [RGBDS] object files.
//! Currently, only version 9 revisions 6–11 are supported, but more should be added in the
//! future.
//!
//! # Object file revision table
//!
//! The object file format has changed several times over RGBDS' lifespan.
//! The following table indicates which object file version each release of RGBDS uses.
//!
//! Note that a "revision" field was introduced in version 9, so it's not listed earlier.
//!
//! RGBDS release                                          | Object file format
//! -------------------------------------------------------|-------------------
//! [v0.9.0](https://rgbds.gbdev.io/docs/v0.9.0/rgbds.5)   | v9 r11
//! [v0.8.0](https://rgbds.gbdev.io/docs/v0.8.0/rgbds.5)   | v9 r10
//! [v0.7.0](https://rgbds.gbdev.io/docs/v0.7.0/rgbds.5)   | v9 r9 (reported), v9 r10 (actual)
//! [v0.6.1](https://rgbds.gbdev.io/docs/v0.6.1/rgbds.5)   | v9 r9
//! [v0.6.0](https://rgbds.gbdev.io/docs/v0.6.0/rgbds.5)   | v9 r9
//! [v0.5.1](https://rgbds.gbdev.io/docs/v0.5.1/rgbds.5)   | v9 r8
//! [v0.5.0](https://rgbds.gbdev.io/docs/v0.5.0/rgbds.5)   | v9 r7
//! [v0.4.2](https://rgbds.gbdev.io/docs/v0.4.2/rgbds.5)   | v9 r6
//! [v0.4.1](https://rgbds.gbdev.io/docs/v0.4.1/rgbds.5)   | v9 r5
//! [v0.4.0](https://rgbds.gbdev.io/docs/v0.4.0/rgbds.5)   | v9 r3
//! [v0.3.10](https://rgbds.gbdev.io/docs/v0.3.10/rgbds.5) | v6
//!
//! RGBDS releases v0.3.4 through v0.3.9 also used object format v6.
//!
//! [RGBDS]: https://rgbds.gbdev.io

#![doc(html_root_url = "https://docs.rs/rgbds-obj/0.2.1")]

use std::convert::TryInto;
use std::error::Error;
use std::fmt::{self, Display, Formatter};
use std::io::{self, Read};

mod assertion;
pub use assertion::*;
mod fstack;
pub use fstack::*;
mod patch;
pub use patch::*;
mod rpn;
pub use rpn::*;
mod section;
pub use section::*;
mod symbol;
pub use symbol::*;
mod util;
use util::*;

/// A RGBDS object file.
#[derive(Debug)]
pub struct Object {
    version: u8,
    revision: u32,
    fstack_nodes: Vec<Node>,
    symbols: Vec<Symbol>,
    sections: Vec<Section>,
    assertions: Vec<Assertion>,
}

impl Object {
    /// Reads a serialized object.
    ///
    /// # Errors
    ///
    /// This function returns any errors that occurred while reading data, as well as if the object
    /// data itself cannot be deserialized.
    /// Note that not all consistency checks are performed when reading the file; for example, RPN
    /// expressions may be invalid, the file stack node tree may be malformed, etc.
    ///
    /// Note that maximum upwards compatibility is assumed: for example, currently, RPN data is
    /// parsed using the v9 r8 spec, even if the file reports an earlier revision.
    /// This should change in the future.
    pub fn read_from(mut input: impl Read) -> Result<Self, io::Error> {
        let mut magic = [0; 4];
        input.read_exact(&mut magic)?;

        if &magic[0..3] != b"RGB" || !magic[3].is_ascii_digit() {
            return Err(io::Error::new(
                io::ErrorKind::InvalidData,
                "This does not appear to be a valid RGBDS object",
            ));
        }

        let version = magic[3];
        if version != b'9' {
            return Err(io::Error::new(
                io::ErrorKind::InvalidData,
                format!(
                    "Object file version {} is not supported (must be 9)",
                    version as char
                ),
            ));
        }

        let revision = read_u32le(&mut input)?;
        if !(6..=11).contains(&revision) {
            return Err(io::Error::new(
                io::ErrorKind::InvalidData,
<<<<<<< HEAD
                format!("Object file {version} revision {revision} is not supported (must be between 6 and 11)"),
=======
                format!(
                    "Object file {} revision {revision} is not supported (must be between 6 and 10)",
                    version as char
                ),
>>>>>>> 8b4df607
            ));
        }

        let nb_symbols = read_u32le(&mut input)?.try_into().unwrap();
        let nb_sections = read_u32le(&mut input)?.try_into().unwrap();
        let nb_fstack_nodes = read_u32le(&mut input)?.try_into().unwrap();

        let mut obj = Self {
            version,
            revision,
            fstack_nodes: Vec::with_capacity(nb_fstack_nodes),
            symbols: Vec::with_capacity(nb_symbols),
            sections: Vec::with_capacity(nb_sections),
            assertions: Vec::new(), // We don't have the assertion count yet
        };

        for _ in 0..nb_fstack_nodes {
            obj.fstack_nodes.push(Node::read_from(&mut input)?);
        }
        for _ in 0..nb_symbols {
            obj.symbols.push(Symbol::read_from(&mut input)?);
        }
        for _ in 0..nb_sections {
            obj.sections.push(Section::read_from(&mut input)?);
        }

        let nb_assertions = read_u32le(&mut input)?.try_into().unwrap();
        obj.assertions.reserve_exact(nb_assertions);
        for _ in 0..nb_assertions {
            obj.assertions.push(Assertion::read_from(&mut input)?);
        }

        Ok(obj)
    }

    /// The object's version.
    pub fn version(&self) -> u8 {
        self.version
    }

    /// The object's revision.
    pub fn revision(&self) -> u32 {
        self.revision
    }

    /// Retrieves one of the object's [file stack nodes][crate::Node] by ID.
    /// Returns `None` if the ID is invalid (too large).
    pub fn node(&self, id: u32) -> Option<&Node> {
        let id: usize = id.try_into().unwrap();
        if id < self.fstack_nodes.len() {
            Some(&self.fstack_nodes[self.fstack_nodes.len() - 1 - id])
        } else {
            None
        }
    }

    /// Walks the node tree, from its root up to the node with the given ID, running a callback on
    /// each node encountered.
    ///
    /// The functon may return an error, which aborts the walk.
    /// If the function does not fail, you can (and probably will have to) use [`Infallible`][std::convert::Infallible]:
    ///
    /// ```no_run
    /// # use rgbds_obj::Object;
    /// # use std::convert::Infallible;
    /// # use std::fs::File;
    /// #
    /// # let input = File::open("camera.o").unwrap();
    /// # let object = Object::read_from(&input).unwrap();
    /// object.walk_nodes::<Infallible, _>(0, &mut |node| {
    ///     println!("{node:?}");
    ///     Ok(())
    /// });
    /// ```
    pub fn walk_nodes<E, F>(&self, id: u32, callback: &mut F) -> Result<(), NodeWalkError<E>>
    where
        F: FnMut(&Node) -> Result<(), NodeWalkError<E>>,
    {
        let node = self
            .node(id)
            .ok_or_else(|| NodeWalkError::bad_id(id, self))?;

        if let Some((id, _)) = node.parent() {
            self.walk_nodes(id, callback)?;
        }
        callback(node)
    }

    /// The object's symbols.
    pub fn symbols(&self) -> &[Symbol] {
        &self.symbols
    }

    /// The object's sections.
    pub fn sections(&self) -> &[Section] {
        &self.sections
    }

    /// The object's assertions.
    pub fn assertions(&self) -> &[Assertion] {
        &self.assertions
    }
}

/// An error that occurs while walking the node tree.
#[derive(Debug)]
pub enum NodeWalkError<E> {
    /// Requested a node number that is out of bounds.
    BadId(u32, usize),
    /// Inner error thrown by the callback.
    Custom(E),
}
impl<E> NodeWalkError<E> {
    /// Constructs an "out of bounds node ID" error that occurred while walking a given object.
    pub fn bad_id(id: u32, object: &Object) -> Self {
        Self::BadId(id, object.fstack_nodes.len())
    }
}
impl<E: Display> Display for NodeWalkError<E> {
    fn fmt(&self, fmt: &mut Formatter) -> Result<(), fmt::Error> {
        use NodeWalkError::*;

        match self {
            BadId(id, len) => write!(fmt, "Requested node #{id} of {len}"),
            Custom(err) => err.fmt(fmt),
        }
    }
}
impl<E: Error + 'static> Error for NodeWalkError<E> {
    fn source(&self) -> Option<&(dyn Error + 'static)> {
        use NodeWalkError::*;

        if let Custom(err) = self {
            Some(err)
        } else {
            None
        }
    }
}
impl<E> From<E> for NodeWalkError<E> {
    fn from(inner: E) -> Self {
        Self::Custom(inner)
    }
}<|MERGE_RESOLUTION|>--- conflicted
+++ resolved
@@ -99,14 +99,10 @@
         if !(6..=11).contains(&revision) {
             return Err(io::Error::new(
                 io::ErrorKind::InvalidData,
-<<<<<<< HEAD
-                format!("Object file {version} revision {revision} is not supported (must be between 6 and 11)"),
-=======
                 format!(
-                    "Object file {} revision {revision} is not supported (must be between 6 and 10)",
+                    "Object file {} revision {revision} is not supported (must be between 6 and 11)",
                     version as char
                 ),
->>>>>>> 8b4df607
             ));
         }
 
